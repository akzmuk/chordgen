# chordgen

[API](https://chordgen-uxfa.onrender.com/docs) for a generative, Transformer based model, that creates chord progressions.

## Functional endpoints

<<<<<<< HEAD
- `/start_new`: returns a random chord from model's vocabulary. Can be used as an adjective for a chord progression.
- `/generate_progression_with_seed`: returns a generates progression with custom seed. Notice! All availible chords can be found in `./app/chord_vocab.txt`, use them to define your seed.
- `/generate_progression_without_seed`: returns a generated progression without seed.
=======
- `/start_new`: returns a random chord signature from model's vocabulary. Can be used as an adjective for a chord progression.
- `/generate_progression_with_seed`: returns a generates progression with custom seed. Notice! All availible chords can be found in ./app/chord_vocab.txt, use them to define your seed.
- `/generate_progression_without_seed`: returns a generates progression without seed.
>>>>>>> 9d1ef9e3

## How to use it locally

1. Clone this repository: `git clone https://github.com/akzmuk/chordgen.git`
2. Go the the cloned repo directory
3. Build the Docker Image (It may take a while): `docker build -t chordgen .`
4. Start the Docker Container: `docker run -d --name chordgen_ -p 80:80 chordgen`
5. Check the API docs: http://127.0.0.1/docs

## Reference

The model was trained on [this data](https://huggingface.co/datasets/ailsntua/Chordonomicon).

Kantarelis, S., Thomas, K., Lyberatos, V., Dervakos, E., & Stamou, G. (2024). CHORDONOMICON: A dataset of 666,000 songs and their chord progressions. arXiv preprint arXiv:2410.22046. https://arxiv.org/abs/2410.22046<|MERGE_RESOLUTION|>--- conflicted
+++ resolved
@@ -4,15 +4,9 @@
 
 ## Functional endpoints
 
-<<<<<<< HEAD
 - `/start_new`: returns a random chord from model's vocabulary. Can be used as an adjective for a chord progression.
 - `/generate_progression_with_seed`: returns a generates progression with custom seed. Notice! All availible chords can be found in `./app/chord_vocab.txt`, use them to define your seed.
 - `/generate_progression_without_seed`: returns a generated progression without seed.
-=======
-- `/start_new`: returns a random chord signature from model's vocabulary. Can be used as an adjective for a chord progression.
-- `/generate_progression_with_seed`: returns a generates progression with custom seed. Notice! All availible chords can be found in ./app/chord_vocab.txt, use them to define your seed.
-- `/generate_progression_without_seed`: returns a generates progression without seed.
->>>>>>> 9d1ef9e3
 
 ## How to use it locally
 
